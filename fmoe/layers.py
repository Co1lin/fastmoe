--- conflicted
+++ resolved
@@ -198,54 +198,34 @@
         if self.mp_size > 1:
             inp = Slice.apply(inp, self.mp_rank, self.mp_size, self.mp_group)
 
-<<<<<<< HEAD
-        gate_top_k_idx, gate_score, gate_state_dict = self.gate(inp)
-        if self.gate_hook:
-            self.gate_hook(gate_top_k_idx, gate_score, gate_state_dict)
-        # to: (BxLxtop_k) x d_model
-        inp = inp.repeat_interleave(repeats=self.top_k, dim=0)
+        gate_top_k_idx, gate_score = self.gate(inp)
 
         # delete masked tensors
         if self.mask != None and self.mask_dict != None:
-            # to: (BxL) x top_k x d_model
-            inp = inp.view(-1, self.top_k, self.d_model)
-            # to: (BxL') x top_k x d_model
-            inp = inp[self.mask == 0, :]
-            # to: (BxL'xtop_k) x d_model
-            inp = inp.view(-1, self.d_model)
+            mask = self.mask.view(-1)
+            # to: (BxL') x d_model
+            inp = inp[mask == 0, :]
 
         fwd = _fmoe_general_global_forward(
-            inp, gate_top_k_idx, self.expert_fn, self.num_expert, self.world_size
+            inp, 
+            gate_top_k_idx,
+            self.expert_fn, self.num_expert, self.world_size
         )
-        x: None
 
         # recover deleted tensors
         if self.mask != None and self.mask_dict != None:
             # to: (BxL') x top_k x d_model
             fwd = fwd.view(-1, self.top_k, self.d_model)
             # to: (BxL) x top_k x d_model
-            x = torch.zeros(self.mask.shape[0], self.top_k, self.d_model)
+            x = torch.zeros(mask.shape[0], self.top_k, self.d_model)
             # recover
-            x[self.mask == 0] = fwd
+            x[mask == 0] = fwd
             for k, v in self.mask_dict.items():
-                x[self.mask == k] = v
-        else:
-            # to: (BxL) x top_k x d_model
+                x[mask == k] = v
+        else:
             x = fwd.view(-1, self.top_k, self.d_model)
 
-        # to: (BxL) x d_model
-=======
-        gate_top_k_idx, gate_score = self.gate(inp)
-
-        x = _fmoe_general_global_forward(
-            inp, 
-            gate_top_k_idx,
-            self.expert_fn, self.num_expert, self.world_size
-        )
-
-        x = x.view(inp.shape[0], self.top_k, self.d_model)
         gate_score = gate_score.view(inp.shape[0], 1, self.top_k)
->>>>>>> baae8fb9
         x = torch.bmm(gate_score, x).reshape(-1, self.d_model)
 
         if self.mp_size > 1:
