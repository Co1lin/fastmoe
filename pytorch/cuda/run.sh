--- conflicted
+++ resolved
@@ -26,9 +26,5 @@
 		done
 	done
 else
-<<<<<<< HEAD
-	python $@ 2>logs/$OMPI_COMM_WORLD_RANK.log
-=======
-	python3 $@
->>>>>>> 861b75c1
+	python3 $@ 2>logs/$OMPI_COMM_WORLD_RANK.log
 fi